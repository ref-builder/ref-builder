from pathlib import Path
from uuid import UUID

import orjson
from structlog import get_logger

from ref_builder.resources import (
    RepoIsolate,
    RepoOTU,
    RepoSequence,
)
from ref_builder.snapshotter.models import (
    OTUSnapshotIsolate,
    OTUSnapshotSequence,
    OTUSnapshotToCIsolate,
    toc_adapter,
)

logger = get_logger("snapshotter.otu")


class OTUSnapshotToC:
    """Manages the building and loading of the table of contents."""

    def __init__(self, path: Path) -> None:
        """Initialize the table of contents."""
        self.path: Path = path
        """The path to the table of contents."""

    @staticmethod
    def generate_from_otu(
        otu: "RepoOTU",
    ) -> dict[str, OTUSnapshotToCIsolate]:
        """Return a new table of contents from an OTU."""
        toc = {}
        for isolate in otu.isolates:
            toc[f"{isolate.name}"] = OTUSnapshotToC._generate_table_from_isolate(
                isolate,
            )

        return toc

    def load(self) -> dict[str, OTUSnapshotToCIsolate] | None:
        """Load a table of contents from file."""
        if not self.path.exists():
            return None

        with open(self.path, "rb") as f:
            return toc_adapter.validate_json(f.read())

    def write(
        self,
        data: dict[str, OTUSnapshotToCIsolate],
        indent: int | None = None,
    ) -> None:
        """Write a table of contents to file."""
        with open(self.path, "wb") as f:
            f.write(toc_adapter.dump_json(data, indent=indent))

    def add_isolate(self, isolate: RepoIsolate, indent: int | None = None):
        """Add a new isolate to the table of contents."""
        toc = self.load()
        toc[f"{isolate.name}"] = self._generate_table_from_isolate(isolate)
        self.write(data=toc, indent=indent)

    @staticmethod
    def _generate_table_from_isolate(
        isolate: RepoIsolate,
    ) -> OTUSnapshotToCIsolate:
        """Take an isolate and return a table of contents listing for it."""
        return OTUSnapshotToCIsolate(
            id=isolate.id,
            accessions={
                accession: isolate.get_sequence_by_accession(accession).id
                for accession in sorted(isolate.accessions)
            },
        )


class OTUSnapshotDataStore:
    """Stores and retrieves OTU data in snapshot models."""

    def __init__(self, path: Path):
        if not path.exists():
            path.mkdir()

        self.path = path
        """The path to the snapshot's data store directory."""

    @property
    def contents(self):
        """A list of the data store's contents."""
        return list(self.path.glob("*.json"))

    def load_isolate(self, isolate_id: UUID) -> OTUSnapshotIsolate:
        """Load and parse an isolate from the data store."""
        with open(self.path / f"{isolate_id}.json", "rb") as f:
            return OTUSnapshotIsolate.model_validate_json(f.read())

    def cache_isolate(
        self,
        isolate: RepoIsolate,
        indent: int | None = None,
    ):
        """Serialize and cache an isolate to the data store."""
        validated_isolate = OTUSnapshotIsolate(
            **isolate.model_dump(exclude={"sequences"}),
        )
        with open(self.path / f"{isolate.id}.json", "w") as f:
            f.write(validated_isolate.model_dump_json(indent=indent))

    def load_sequence(self, sequence_id: UUID) -> OTUSnapshotSequence:
        """Load and parse a sequence from the data store."""
        with open(self.path / f"{sequence_id}.json", "rb") as f:
            return OTUSnapshotSequence.model_validate_json(f.read())

    def cache_sequence(
        self,
        sequence: RepoSequence,
        indent: int | None = None,
    ):
        """Serialize and cache a sequence to the data store."""
        validated_sequence = OTUSnapshotSequence(**sequence.model_dump())

        with open(self.path / f"{sequence.id}.json", "w") as f:
            f.write(validated_sequence.model_dump_json(indent=indent))


class OTUSnapshot:
    """Manages snapshot data for a single OTU."""

    def __init__(self, path: Path):
        if not path.exists():
            path.mkdir()

        self.path = path
        """The path of this snapshot's directory."""

        self._data = OTUSnapshotDataStore(self.path / "data")
        """The data store of this snapshot. Holds isolate and sequence data."""

        self._toc = OTUSnapshotToC(self.path / "toc.json")
        """The path to this snapshot's table of contents."""

    @classmethod
    def new(cls, at_event: int, otu: RepoOTU, path: Path) -> "OTUSnapshot":
        return cls(
            path,
        )

    @property
    def at_event(self) -> int | None:
        """The event at which the snapshot was created."""
        return self._metadata.at_event

    @property
    def _otu_path(self):
        """The path to the OTU's taxonomy data."""
        return self.path / "otu.json"

    def cache(
        self,
        otu: "RepoOTU",
        at_event: int | None = None,
    ):
        """Cache an OTU at a given event."""
        self._metadata.at_event = at_event

<<<<<<< HEAD
        with open(self._otu_path, "wb") as f:
            f.write(
                orjson.dumps(
                    {
                        "at_event": at_event,
                        "data": {
                            "acronym": otu.acronym,
                            "id": otu.id,
                            "excluded_accessions": list(otu.excluded_accessions),
                            "legacy_id": otu.legacy_id,
                            "name": otu.name,
                            "repr_isolate": otu.repr_isolate,
                            "schema": otu.schema.model_dump(),
                            "taxid": otu.taxid,
                        },
                    },
                ),
            )
=======
        validated_otu = OTUSnapshotOTU.model_validate(
            otu.model_dump(exclude={"isolates"}),
        )

        with open(self._otu_path, "w") as f:
            f.write(validated_otu.model_dump_json(indent=indent))

        with open(self._excluded_path, "wb") as f:
            f.write(orjson.dumps(list(otu.excluded_accessions)))
>>>>>>> dc3e1f23

        for isolate in otu.isolates:
            self._data.cache_isolate(isolate)

            for sequence in isolate.sequences:
                self._data.cache_sequence(sequence)

        self._toc.write(data=OTUSnapshotToC.generate_from_otu(otu))

    def load(self) -> "RepoOTU":
        """Load an OTU from the snapshot."""
        with open(self._otu_path, "rb") as f:
            otu_dict = orjson.loads(f.read())["data"]

        otu_dict["uuid"] = UUID(otu_dict.pop("id"))

        toc = self._toc.load()

        isolates = []

        for key in toc:
            isolate_entry = toc[key]

            isolate_structure = self._data.load_isolate(isolate_entry.id)

            sequences = []

            for accession in toc[key].accessions:
                sequence_id = toc[key].accessions[accession]
                sequence_structure = self._data.load_sequence(sequence_id)

                sequence = RepoSequence(
                    id=sequence_structure.id,
                    accession=sequence_structure.accession,
                    definition=sequence_structure.definition,
                    sequence=sequence_structure.sequence,
                    legacy_id=sequence_structure.legacy_id,
                    segment=sequence_structure.segment,
                )

                sequences.append(sequence)

<<<<<<< HEAD
            isolate_dict = isolate_structure.model_dump()
            isolate_dict["uuid"] = isolate_dict.pop("id")

            isolate = RepoIsolate(**isolate_dict, sequences=sequences)

            isolates.append(isolate)

        return RepoOTU(**otu_dict, isolates=isolates)
=======
            isolates.append(
                RepoIsolate(
                    **isolate_structure.model_dump(),
                    sequences=sequences,
                ),
            )

        return RepoOTU(
            **otu_structure.model_dump(by_alias=True),
            excluded_accessions=set(excluded_accessions),
            isolates=isolates,
        )

    def _write_metadata(self, indent: int | None = None) -> None:
        """Write the snapshot's metadata to file."""
        with open(self._metadata_path, "w") as f:
            f.write(self._metadata.model_dump_json(indent=indent))

    def _load_metadata(self) -> OTUSnapshotMeta | None:
        """Load the snapshot's metadata from file."""
        try:
            with open(self._metadata_path, "rb") as f:
                return OTUSnapshotMeta.model_validate_json(f.read())
        except (FileNotFoundError, ValidationError):
            return None
>>>>>>> dc3e1f23
<|MERGE_RESOLUTION|>--- conflicted
+++ resolved
@@ -166,7 +166,6 @@
         """Cache an OTU at a given event."""
         self._metadata.at_event = at_event
 
-<<<<<<< HEAD
         with open(self._otu_path, "wb") as f:
             f.write(
                 orjson.dumps(
@@ -185,17 +184,6 @@
                     },
                 ),
             )
-=======
-        validated_otu = OTUSnapshotOTU.model_validate(
-            otu.model_dump(exclude={"isolates"}),
-        )
-
-        with open(self._otu_path, "w") as f:
-            f.write(validated_otu.model_dump_json(indent=indent))
-
-        with open(self._excluded_path, "wb") as f:
-            f.write(orjson.dumps(list(otu.excluded_accessions)))
->>>>>>> dc3e1f23
 
         for isolate in otu.isolates:
             self._data.cache_isolate(isolate)
@@ -238,16 +226,6 @@
 
                 sequences.append(sequence)
 
-<<<<<<< HEAD
-            isolate_dict = isolate_structure.model_dump()
-            isolate_dict["uuid"] = isolate_dict.pop("id")
-
-            isolate = RepoIsolate(**isolate_dict, sequences=sequences)
-
-            isolates.append(isolate)
-
-        return RepoOTU(**otu_dict, isolates=isolates)
-=======
             isolates.append(
                 RepoIsolate(
                     **isolate_structure.model_dump(),
@@ -255,22 +233,12 @@
                 ),
             )
 
+            isolate = RepoIsolate(**isolate_dict, sequences=sequences)
+
+            isolates.append(isolate)
+
         return RepoOTU(
-            **otu_structure.model_dump(by_alias=True),
+            **otu_dict,
             excluded_accessions=set(excluded_accessions),
             isolates=isolates,
-        )
-
-    def _write_metadata(self, indent: int | None = None) -> None:
-        """Write the snapshot's metadata to file."""
-        with open(self._metadata_path, "w") as f:
-            f.write(self._metadata.model_dump_json(indent=indent))
-
-    def _load_metadata(self) -> OTUSnapshotMeta | None:
-        """Load the snapshot's metadata from file."""
-        try:
-            with open(self._metadata_path, "rb") as f:
-                return OTUSnapshotMeta.model_validate_json(f.read())
-        except (FileNotFoundError, ValidationError):
-            return None
->>>>>>> dc3e1f23
+        )