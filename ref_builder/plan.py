import re
from contextlib import suppress
from enum import StrEnum
from typing import Optional
from uuid import UUID, uuid4

from pydantic import UUID4, BaseModel, ConfigDict, Field, model_validator
from pydantic.dataclasses import dataclass

from ref_builder.ncbi.models import NCBIGenbank

SIMPLE_NAME_PATTERN = re.compile(r"([A-Za-z0-9])+")
"""Regex pattern for parsing segment name strings with no prefix."""

COMPLEX_NAME_PATTERN = re.compile(r"([A-Za-z]+)[-_ ]+(.*)")
"""Regex pattern for parsing segment name strings consisting of a prefix and a key."""


class SegmentRule(StrEnum):
    """Mark the importance of a particular segment."""

    REQUIRED = "required"
    """Segment is always required."""

    RECOMMENDED = "recommended"
    """Risk has to be acknowledged to add violating isolate."""

    OPTIONAL = "optional"
    """Segment is entirely optional."""


@dataclass(frozen=True)
class SegmentName:
    """A normalized segment name. Can be used as a key."""

    prefix: str
    """The prefix of the segment name."""

    key: str
    """The identifying key portion of the segment name."""

    def __str__(self) -> str:
        """Return the segment name as a formatted string."""
        return f"{self.prefix} {self.key}"

    @classmethod
    def from_string(cls: type, string: str) -> Optional["SegmentName"]:
        """Create a SegmentName from a string.

        Return None if the string does not match the expected format.
        """
        segment_name_parse = COMPLEX_NAME_PATTERN.fullmatch(string)

        if segment_name_parse:
            return SegmentName(
                prefix=segment_name_parse.group(1),
                key=segment_name_parse.group(2),
            )

        return None


class Segment(BaseModel):
    """A segment in a multipartite plan."""

    model_config = ConfigDict(use_enum_values=True)

    id: UUID4
    """The unique ID of the segment or monopartite plan."""

    length: int
    """The expected length of the sequence"""

    length_tolerance: float = Field(ge=0.0, le=1.0)
    """The acceptable deviation from the recommended sequence length."""

    name: SegmentName | None
    """The name of the segment"""

    rule: SegmentRule
    """Whether this segment must be present in all additions."""

    @classmethod
    def new(
        cls,
        length: int,
        length_tolerance: float,
        name: SegmentName | None,
        rule: SegmentRule = SegmentRule.REQUIRED,
    ) -> "Segment":
        """Return a new segment."""
        return Segment(
            id=uuid4(),
            length=length,
            length_tolerance=length_tolerance,
            name=name,
            rule=rule,
        )

    @classmethod
    def from_record(
        cls,
        record: NCBIGenbank,
        length_tolerance: float,
        rule: SegmentRule,
    ) -> "Segment":
        """Return a new segment from an NCBI Genbank record."""
        return Segment(
            id=uuid4(),
            length=len(record.sequence),
            length_tolerance=length_tolerance,
            name=extract_segment_name_from_record(record),
            rule=rule,
        )


class Plan(BaseModel):
    """The segments required for an isolate in a given OTU."""

    id: UUID4
    """The unique id number of the multipartite plan"""

    segments: list[Segment]
    """A list of segments that define the plan."""

    @property
    def monopartite(self) -> bool:
        """Whether the plan is monopartite."""
        return len(self.segments) == 1

    @property
    def required_segments(self) -> list[Segment]:
        """Return a list of segments that are required by all additions."""
        return [
            segment for segment in self.segments if segment.rule == SegmentRule.REQUIRED
        ]

    @property
    def not_required_segments(self) -> list[Segment]:
        """Return a list of segments that are not always required for inclusion."""
        return [
            segment for segment in self.segments if segment.rule != SegmentRule.REQUIRED
        ]

    @classmethod
    def new(cls, segments: list[Segment]) -> "Plan":
        """Initialize a new Plan from a list of segments."""
        return Plan(id=uuid4(), segments=segments)

    @model_validator(mode="after")
    def check_naming(self) -> "Plan":
        """Check that all segments have non-None, unique names if the plan is
        multipartite.
        """
        if self.monopartite:
            return self

        names = [segment.name for segment in self.segments]

        if any(name is None for name in names):
            raise ValueError("All segments must have a name in a multipartite plan.")

        if len(names) != len(set(names)):
            raise ValueError("Segment names must be unique within a plan.")

        return self

    def get_segment_by_id(self, segment_id: UUID) -> Segment | None:
        """Get the segment with the given ``segment_id`.

        Return ``None`` if the segment is not found.

        :param segment_id: the ID of the segment to retrieve
        :return: the segment with the given ID, or None
        """
        for segment in self.segments:
            if segment.id == segment_id:
                return segment

        return None


def extract_segment_name_from_record(record: NCBIGenbank) -> SegmentName | None:
    """Extract a segment name from a Genbank record.

    This parsing function should be used when creating new OTUs where no plan is
    available. Parsing segment names for existing OTUs should use plans to better infer
    segment names.

    First, try to parse the segment name from the ``segment`` field in the source table.
    If that fails, use the record moltype as a prefix and the segment as a key.

    If no segment name can be extracted, `None` is returned.

    :param record: A Genbank record.
    :return: A segment name or `None`.
    """
    if (name := SegmentName.from_string(record.source.segment)) is not None:
        return name

    # Handles common cases without delimiters
    for moltype_prefix in ["DNA", "RNA"]:
        if record.source.segment.startswith(moltype_prefix):
            return SegmentName(
                prefix=record.moltype,
                key=record.source.segment[3:].strip(),
            )

    if SIMPLE_NAME_PATTERN.fullmatch(record.source.segment):
        return SegmentName(
            prefix=record.moltype,
            key=record.source.segment,
        )

    return None


def extract_segment_name_from_record_with_plan(
    record: NCBIGenbank, plan: Plan
) -> SegmentName | None:
    """Extract a segment name from a Genbank record using an OTU plan.

    If the segment name can be parsed normally (eg. DNA A), it is returned. If there is
    no delimiter or the prefix is missing, the function tries to match the segment name
    with a segment in the plan.

    If no segment name can be extracted, `None` is returned.

    :param record: A Genbank record.
    :param plan: A plan.
    :return: A segment name or `None`.
    """
<<<<<<< HEAD
    if record.source.segment == "":
=======
    if not record.source.segment:
>>>>>>> 9a9e1591
        return None

    if (segment_name := SegmentName.from_string(record.source.segment)) is not None:
        return segment_name

    plan_keys_and_prefixes = {
        segment.name.key: segment.name.prefix for segment in plan.segments
    }

    # Handle no delimiter.
    for prefix in plan_keys_and_prefixes.values():
        if record.source.segment.casefold().startswith(prefix.casefold()):
            return SegmentName(
                prefix=prefix, key=record.source.segment[len(prefix) :].strip()
            )

    # Handle no prefix.
    with suppress(KeyError):
        return SegmentName(
            prefix=plan_keys_and_prefixes[record.source.segment],
            key=record.source.segment,
        )

    return None<|MERGE_RESOLUTION|>--- conflicted
+++ resolved
@@ -230,11 +230,7 @@
     :param plan: A plan.
     :return: A segment name or `None`.
     """
-<<<<<<< HEAD
-    if record.source.segment == "":
-=======
     if not record.source.segment:
->>>>>>> 9a9e1591
         return None
 
     if (segment_name := SegmentName.from_string(record.source.segment)) is not None:
