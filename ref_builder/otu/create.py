--- conflicted
+++ resolved
@@ -1,3 +1,5 @@
+import sys
+
 import structlog
 
 from ref_builder.ncbi.client import NCBIClient
@@ -67,20 +69,21 @@
         )
         return None
 
-    return write_otu(
-        repo,
-        taxonomy,
-        records,
-        acronym=acronym,
-        isolate_name=next(iter(binned_records.keys())) if binned_records else None,
-    )
+    with repo.use_transaction():
+        return write_otu(
+            repo,
+            taxonomy,
+            records,
+            acronym=acronym,
+            isolate_name=next(iter(binned_records.keys())) if binned_records else None,
+        )
 
 
 def create_otu_without_taxid(
     repo: Repo,
     accessions: list[str],
-    acronym: str,
-    ignore_cache: bool = False,
+        acronym: str,
+        ignore_cache: bool = False,
 ) -> RepoOTU | None:
     """Create a new OTU from a list of accessions.
 
@@ -121,13 +124,14 @@
         logger.fatal(f"Could not retrieve {taxid} from NCBI Taxonomy")
         return None
 
-    return write_otu(
-        repo,
-        taxonomy,
-        records,
-        acronym,
-        isolate_name=next(iter(binned_records.keys())) if binned_records else None,
-    )
+    with repo.use_transaction():
+        return write_otu(
+            repo,
+            taxonomy,
+            records,
+            acronym,
+            isolate_name=next(iter(binned_records.keys())) if binned_records else None,
+        )
 
 
 def write_otu(
@@ -150,7 +154,7 @@
 
     molecule = get_molecule_from_records(records)
 
-    with repo.use_transaction():
+    try:
         otu = repo.create_otu(
             acronym=acronym,
             legacy_id=None,
@@ -159,8 +163,6 @@
             plan=plan,
             taxid=taxonomy.id,
         )
-<<<<<<< HEAD
-=======
     except ValueError as e:
         otu_logger.fatal(e)
         sys.exit(1)
@@ -175,47 +177,33 @@
     otu.representative_isolate = repo.set_representative_isolate(
         otu_id=otu.id, isolate_id=isolate.id
     )
->>>>>>> 584a7d7d
-
-        isolate = repo.create_isolate(
-            otu_id=otu.id,
-            legacy_id=None,
-            name=next(iter(binned_records.keys())) if binned_records else None,
-        )
-
-        otu.add_isolate(isolate)
-        otu.representative_isolate = repo.set_representative_isolate(
-            otu_id=otu.id, isolate_id=isolate.id
-        )
-
-        if otu.plan.monopartite:
-            record = records[0]
-
-            sequence = create_sequence_from_record(
-                repo, otu, record, plan.segments[0].id
+
+    if otu.plan.monopartite:
+        record = records[0]
+
+        sequence = create_sequence_from_record(repo, otu, record, plan.segments[0].id)
+
+        repo.link_sequence(otu.id, isolate.id, sequence.id)
+
+        if record.refseq:
+            _, old_accession = parse_refseq_comment(record.comment)
+
+            repo.exclude_accession(
+                otu.id,
+                old_accession,
             )
+
+    else:
+        for segment_id, record in assign_records_to_segments(records, plan).items():
+            sequence = create_sequence_from_record(repo, otu, record, segment_id)
 
             repo.link_sequence(otu.id, isolate.id, sequence.id)
 
             if record.refseq:
                 _, old_accession = parse_refseq_comment(record.comment)
-
                 repo.exclude_accession(
                     otu.id,
                     old_accession,
                 )
 
-        else:
-            for segment_id, record in assign_records_to_segments(records, plan).items():
-                sequence = create_sequence_from_record(repo, otu, record, segment_id)
-
-                repo.link_sequence(otu.id, isolate.id, sequence.id)
-
-                if record.refseq:
-                    _, old_accession = parse_refseq_comment(record.comment)
-                    repo.exclude_accession(
-                        otu.id,
-                        old_accession,
-                    )
-
     return repo.get_otu(otu.id)