import subprocess
from uuid import UUID, uuid4

import pytest
from syrupy import SnapshotAssertion
from syrupy.filters import props

from ref_builder.otu.create import create_otu_with_taxid
from ref_builder.otu.isolate import add_genbank_isolate
from ref_builder.otu.modify import (
    add_segments_to_plan,
    allow_accessions_into_otu,
    delete_isolate_from_otu,
    exclude_accessions_from_otu,
    rename_plan_segment,
    replace_sequence_in_otu,
    set_plan,
    set_plan_length_tolerances,
    set_representative_isolate,
)
from ref_builder.otu.update import (
    promote_otu_accessions,
)
from ref_builder.plan import (
    Plan,
    Segment,
    SegmentName,
    SegmentRule,
)
from ref_builder.repo import Repo
from ref_builder.resources import RepoSequence
from ref_builder.utils import IsolateName, IsolateNameType


def test_exclude_accessions(scratch_repo: Repo):
    """Test accession exclusion."""
    taxid = 345184

    otu_before = scratch_repo.get_otu_by_taxid(taxid)

    assert not otu_before.excluded_accessions

    with scratch_repo.lock():
        exclude_accessions_from_otu(
            scratch_repo, otu_before, accessions=["DQ178608", "DQ178609"]
        )

    otu_after = scratch_repo.get_otu_by_taxid(taxid)

    assert otu_after.excluded_accessions == {"DQ178608", "DQ178609"}


def test_allow_accessions(scratch_repo: Repo):
    taxid = 345184

    with scratch_repo.lock():
        exclude_accessions_from_otu(
            scratch_repo,
            otu=scratch_repo.get_otu_by_taxid(taxid),
            accessions={"DQ178608", "DQ178609"},
        )

    otu_before = scratch_repo.get_otu_by_taxid(taxid)

    assert otu_before.excluded_accessions == {"DQ178608", "DQ178609"}

    with scratch_repo.lock():
        allow_accessions_into_otu(
            scratch_repo,
            otu=otu_before,
            accessions={"DQ178608"},
        )

    otu_after = scratch_repo.get_otu_by_taxid(taxid)

    assert otu_after.excluded_accessions == {"DQ178609"}


def test_update_representative_isolate(scratch_repo: Repo):
    """Test representative isolate replacement."""
    taxid = 345184

    otu_before = scratch_repo.get_otu_by_taxid(taxid)

    representative_isolate_after = None

    for isolate_id in otu_before.isolate_ids:
        if isolate_id != otu_before.representative_isolate:
            representative_isolate_after = isolate_id
            break

    with scratch_repo.lock():
        set_representative_isolate(
            scratch_repo, otu_before, representative_isolate_after
        )

    otu_after = scratch_repo.get_otu_by_taxid(taxid)

    assert otu_after.representative_isolate != otu_before.representative_isolate

    assert otu_after.representative_isolate == representative_isolate_after


class TestSetPlan:
    """Test functions that make changes to an OTU plan."""

    def test_ok(self, scratch_repo: Repo):
        """Test that an OTU's plan can be replaced."""
        otu_before = scratch_repo.get_otu_by_taxid(223262)

        original_plan = otu_before.plan

        assert type(original_plan) is Plan

        new_plan = Plan.new(segments=original_plan.segments)

        new_plan.segments.append(
            Segment.new(
                length=2000,
                length_tolerance=scratch_repo.settings.default_segment_length_tolerance,
                name=SegmentName(prefix="DNA", key="C"),
                required=SegmentRule.RECOMMENDED,
            ),
        )

        new_plan.segments.append(
            Segment.new(
                length=1000,
                length_tolerance=scratch_repo.settings.default_segment_length_tolerance,
                name=SegmentName(prefix="DNA", key="Z"),
                required=SegmentRule.OPTIONAL,
            ),
        )
        with scratch_repo.lock():
            set_plan(scratch_repo, otu_before, new_plan)

        assert type(new_plan) is Plan

        otu_after = scratch_repo.get_otu(otu_before.id)

        assert len(otu_after.plan.segments) == len(otu_before.plan.segments) + 2

        assert otu_after.plan == new_plan

    def test_rename_segment_ok(self, scratch_repo: Repo):
        """Test that a given plan segment can be renamed."""
        otu_before = scratch_repo.get_otu_by_taxid(223262)

        first_segment_id = otu_before.plan.segments[0].id

        new_name = SegmentName(prefix="RNA", key="TestName")

        assert otu_before.plan.get_segment_by_id(first_segment_id).name != new_name

        with scratch_repo.lock():
            rename_plan_segment(
                scratch_repo,
                otu_before,
                segment_id=first_segment_id,
                segment_name=SegmentName(prefix="RNA", key="TestName"),
            )

        otu_after = scratch_repo.get_otu_by_taxid(223262)

        assert otu_after.plan.get_segment_by_id(first_segment_id).name == new_name

    def test_rename_segment_fail(self, scratch_repo: Repo):
        """Test that an attempt to rename a nonexistent segment does not change the OTU."""
        otu_before = scratch_repo.get_otu_by_taxid(223262)

        first_segment = otu_before.plan.segments[0]

        new_name = SegmentName(prefix="RNA", key="TestName")

        assert otu_before.plan.get_segment_by_id(first_segment.id).name != new_name

        assert (
            rename_plan_segment(
                scratch_repo,
                otu_before,
                segment_id=uuid4(),
                segment_name=SegmentName(prefix="RNA", key="TestName"),
            )
            is None
        )

        otu_after = scratch_repo.get_otu_by_taxid(223262)

        assert otu_after.plan.model_dump_json() == otu_before.plan.model_dump_json()

        assert (
            otu_after.plan.get_segment_by_id(first_segment.id).name
            == first_segment.name
        )

    @pytest.mark.parametrize("accessions", [["MF062136", "MF062137"], ["MF062136"]])
    def test_add_segments_to_plan_ok(
        self,
        precached_repo: Repo,
        accessions: list[str],
        snapshot: SnapshotAssertion,
    ):
        """Test the addition of segments to an OTU plan."""
<<<<<<< HEAD
        with precached_repo.lock():
            otu_before = create_otu(
                precached_repo,
                2164102,
                accessions,
                acronym="",
            )
=======
        otu_before = create_otu_with_taxid(
            precached_repo,
            2164102,
            accessions,
            acronym="",
        )
>>>>>>> 584a7d7d

        original_plan = otu_before.plan

        assert type(original_plan) is Plan

        with precached_repo.lock():
            expanded_plan = add_segments_to_plan(
                precached_repo,
                otu_before,
                rule=SegmentRule.OPTIONAL,
                accessions=["MF062138"],
            )

        assert len(expanded_plan.segments) == len(original_plan.segments) + 1

        otu_after = precached_repo.get_otu(otu_before.id)

        assert otu_after.plan != otu_before.plan

        assert otu_after.plan.model_dump() == snapshot(exclude=props("id"))

    def test_add_segments_to_plan_fail(
        self,
        scratch_repo: Repo,
    ):
        """Test that segments cannot be added to a monopartite plan with
        a preexisting unnamed segment.
        """
        otu_before = scratch_repo.get_otu_by_taxid(96892)

        assert otu_before.plan.monopartite

        with pytest.raises(ValueError):
            with scratch_repo.lock():
                add_segments_to_plan(
                    scratch_repo,
                    otu_before,
                    rule=SegmentRule.OPTIONAL,
                    accessions=["NC_010620"],
                )

    @pytest.mark.parametrize("tolerance", [0.05, 0.5, 1.0])
    def test_set_length_tolerances_ok(self, scratch_repo: Repo, tolerance: float):
        """Check that plan length tolerances can be modified by function."""
        otu_before = scratch_repo.get_otu_by_taxid(96892)

        assert (
            otu_before.plan.segments[0].length_tolerance
            == scratch_repo.settings.default_segment_length_tolerance
        )

        with scratch_repo.lock():
            set_plan_length_tolerances(scratch_repo, otu_before, tolerance)

        otu_after = scratch_repo.get_otu(otu_before.id)

        assert otu_after.plan.segments[0].length_tolerance == tolerance

    @pytest.mark.parametrize("bad_tolerance", [-1.0, 1.1, 100.0])
    def test_set_length_tolerances_fail(self, scratch_repo: Repo, bad_tolerance: float):
        """Check that plan length tolerances cannot be set to an invalid float value."""
        otu_before = scratch_repo.get_otu_by_taxid(96892)

        assert (
            otu_before.plan.segments[0].length_tolerance
            == scratch_repo.settings.default_segment_length_tolerance
        )

        with scratch_repo.lock():
            set_plan_length_tolerances(scratch_repo, otu_before, bad_tolerance)

        otu_after = scratch_repo.get_otu(otu_before.id)

        assert (
            otu_after.plan.segments[0].length_tolerance
            == otu_before.plan.segments[0].length_tolerance
        )


class TestUpdateRepresentativeIsolateCommand:
    def test_isolate_id_ok(self, scratch_repo: Repo):
        taxid = 345184

        otu_before = scratch_repo.get_otu_by_taxid(taxid)

        other_isolate_id = None
        for isolate_id in otu_before.isolate_ids:
            if isolate_id != otu_before.representative_isolate:
                other_isolate_id = isolate_id
                break

        assert type(other_isolate_id) is UUID

        subprocess.run(
            ["ref-builder", "otu"]
            + ["--path", str(scratch_repo.path)]
            + ["set-default-isolate"]
            + [str(taxid), str(other_isolate_id)],
            check=False,
        )

        scratch_repo = Repo(scratch_repo.path)

        otu_after = scratch_repo.get_otu_by_taxid(taxid)

        assert otu_after.representative_isolate != otu_before.representative_isolate

        assert otu_after.representative_isolate == other_isolate_id

    def test_isolate_name_ok(self, scratch_repo: Repo):
        taxid = 1169032

        otu_before = scratch_repo.get_otu_by_taxid(taxid)

        representative_isolate_after = None

        for isolate_id in otu_before.isolate_ids:
            if isolate_id != otu_before.representative_isolate:
                representative_isolate_after = otu_before.get_isolate(isolate_id).name
                break

        subprocess.run(
            ["ref-builder", "otu"]
            + ["--path", str(scratch_repo.path)]
            + ["set-default-isolate"]
            + [str(taxid)]
            + [str(representative_isolate_after)],
            check=False,
        )

        scratch_repo = Repo(scratch_repo.path)

        otu_after = scratch_repo.get_otu_by_taxid(taxid)

        assert otu_after.representative_isolate != otu_before.representative_isolate

        assert otu_after.representative_isolate == otu_before.get_isolate_id_by_name(
            representative_isolate_after
        )


class TestDeleteIsolate:
    def test_ok(self, scratch_repo):
        """Test that a given isolate can be deleted from the OTU."""
        taxid = 1169032

        otu_before = scratch_repo.get_otu_by_taxid(taxid)

        isolate_id = otu_before.get_isolate_id_by_name(
            IsolateName(type=IsolateNameType.ISOLATE, value="WMoV-6.3"),
        )

        assert type(isolate_id) is UUID

        with scratch_repo.lock():
            delete_isolate_from_otu(scratch_repo, otu_before, isolate_id)

        otu_after = scratch_repo.get_otu_by_taxid(taxid)

        assert isolate_id not in otu_after.isolate_ids

        assert otu_after.get_isolate(isolate_id) is None

        assert otu_before.get_isolate(isolate_id).accessions not in otu_after.accessions

        assert len(otu_after.isolate_ids) == len(otu_before.isolate_ids) - 1


class TestReplaceSequence:
    def test_ok(self, precached_repo):
        """Test sequence replacement and deletion."""
<<<<<<< HEAD
        with precached_repo.lock():
            otu_before = create_otu(
                precached_repo,
                1169032,
                ["MK431779"],
                acronym="",
            )
=======
        otu_before = create_otu_with_taxid(
            precached_repo,
            1169032,
            ["MK431779"],
            acronym="",
        )
>>>>>>> 584a7d7d

        isolate_id, old_sequence_id = (
            otu_before.get_sequence_id_hierarchy_from_accession(
                "MK431779",
            )
        )

        assert type(old_sequence_id) is UUID

        with precached_repo.lock():
            sequence = replace_sequence_in_otu(
                repo=precached_repo,
                otu=otu_before,
                new_accession="NC_003355",
                replaced_accession="MK431779",
            )

        assert type(sequence) is RepoSequence

        otu_after = precached_repo.get_otu_by_taxid(1169032)

        assert (
            otu_after.accessions
            == otu_after.get_isolate(isolate_id).accessions
            == {"NC_003355"}
        )


@pytest.mark.ncbi()
class TestPromoteAccessions:
    def test_ok(self, empty_repo: Repo):
        """Test that RefSeq accessions can be promoted automatically."""
<<<<<<< HEAD
        with empty_repo.lock():
            otu = create_otu(
                empty_repo, 2164102, ["MF062136", "MF062137", "MF062138"], acronym=""
            )

            isolate = add_genbank_isolate(
                empty_repo, otu, ["MF062125", "MF062126", "MF062127"]
            )
=======
        otu = create_otu_with_taxid(
            empty_repo, 2164102, ["MF062136", "MF062137", "MF062138"], acronym=""
        )
        isolate = add_genbank_isolate(
            empty_repo, otu, ["MF062125", "MF062126", "MF062127"]
        )
>>>>>>> 584a7d7d

        otu_before = empty_repo.get_otu(otu.id)

        assert otu_before.accessions == {
            "MF062125",
            "MF062126",
            "MF062127",
            "MF062136",
            "MF062137",
            "MF062138",
        }

        assert otu_before.get_isolate(isolate.id).accessions == {
            "MF062125",
            "MF062126",
            "MF062127",
        }

        with empty_repo.lock():
            promoted_accessions = promote_otu_accessions(empty_repo, otu_before)

        assert promoted_accessions == {"NC_055390", "NC_055391", "NC_055392"}

        otu_after = empty_repo.get_otu(otu.id)

        assert otu_after.isolate_ids == otu_before.isolate_ids

        assert otu_after.accessions == {
            "NC_055390",
            "NC_055391",
            "NC_055392",
            "MF062136",
            "MF062137",
            "MF062138",
        }

        assert otu_after.get_isolate(isolate.id).accessions == {
            "NC_055390",
            "NC_055391",
            "NC_055392",
        }

        assert otu_after.excluded_accessions == {"MF062125", "MF062126", "MF062127"}

    def test_command_ok(self, empty_repo: Repo):
<<<<<<< HEAD
        with empty_repo.lock():
            otu = create_otu(
                empty_repo, 2164102, ["MF062125", "MF062126", "MF062127"], acronym=""
            )
=======
        otu = create_otu_with_taxid(
            empty_repo, 2164102, ["MF062125", "MF062126", "MF062127"], acronym=""
        )
>>>>>>> 584a7d7d

        otu_before = empty_repo.get_otu(otu.id)

        assert otu_before.accessions == {"MF062125", "MF062126", "MF062127"}

        subprocess.run(
            ["ref-builder", "otu", "--path", str(empty_repo.path)]
            + ["promote", str(2164102)],
            check=False,
        )

        repo_after = Repo(empty_repo.path)

        otu_after = repo_after.get_otu(otu.id)

        assert otu_after.representative_isolate == otu_before.representative_isolate

        assert otu_after.accessions == {"NC_055390", "NC_055391", "NC_055392"}<|MERGE_RESOLUTION|>--- conflicted
+++ resolved
@@ -201,22 +201,13 @@
         snapshot: SnapshotAssertion,
     ):
         """Test the addition of segments to an OTU plan."""
-<<<<<<< HEAD
         with precached_repo.lock():
-            otu_before = create_otu(
+            otu_before = create_otu_with_taxid(
                 precached_repo,
                 2164102,
                 accessions,
                 acronym="",
             )
-=======
-        otu_before = create_otu_with_taxid(
-            precached_repo,
-            2164102,
-            accessions,
-            acronym="",
-        )
->>>>>>> 584a7d7d
 
         original_plan = otu_before.plan
 
@@ -388,22 +379,13 @@
 class TestReplaceSequence:
     def test_ok(self, precached_repo):
         """Test sequence replacement and deletion."""
-<<<<<<< HEAD
         with precached_repo.lock():
-            otu_before = create_otu(
+            otu_before = create_otu_with_taxid(
                 precached_repo,
                 1169032,
                 ["MK431779"],
                 acronym="",
             )
-=======
-        otu_before = create_otu_with_taxid(
-            precached_repo,
-            1169032,
-            ["MK431779"],
-            acronym="",
-        )
->>>>>>> 584a7d7d
 
         isolate_id, old_sequence_id = (
             otu_before.get_sequence_id_hierarchy_from_accession(
@@ -436,23 +418,14 @@
 class TestPromoteAccessions:
     def test_ok(self, empty_repo: Repo):
         """Test that RefSeq accessions can be promoted automatically."""
-<<<<<<< HEAD
         with empty_repo.lock():
-            otu = create_otu(
+            otu = create_otu_with_taxid(
                 empty_repo, 2164102, ["MF062136", "MF062137", "MF062138"], acronym=""
             )
 
             isolate = add_genbank_isolate(
                 empty_repo, otu, ["MF062125", "MF062126", "MF062127"]
             )
-=======
-        otu = create_otu_with_taxid(
-            empty_repo, 2164102, ["MF062136", "MF062137", "MF062138"], acronym=""
-        )
-        isolate = add_genbank_isolate(
-            empty_repo, otu, ["MF062125", "MF062126", "MF062127"]
-        )
->>>>>>> 584a7d7d
 
         otu_before = empty_repo.get_otu(otu.id)
 
@@ -498,16 +471,10 @@
         assert otu_after.excluded_accessions == {"MF062125", "MF062126", "MF062127"}
 
     def test_command_ok(self, empty_repo: Repo):
-<<<<<<< HEAD
         with empty_repo.lock():
-            otu = create_otu(
+            otu = create_otu_with_taxid(
                 empty_repo, 2164102, ["MF062125", "MF062126", "MF062127"], acronym=""
             )
-=======
-        otu = create_otu_with_taxid(
-            empty_repo, 2164102, ["MF062125", "MF062126", "MF062127"], acronym=""
-        )
->>>>>>> 584a7d7d
 
         otu_before = empty_repo.get_otu(otu.id)
 
