from pathlib import Path

import pytest
from syrupy import SnapshotAssertion

from ref_builder.otu.create import create_otu_with_taxid
<<<<<<< HEAD
from ref_builder.otu.update import BatchFetchIndex, auto_update_otu, iter_fetch_list
=======
from ref_builder.otu.isolate import add_genbank_isolate
from ref_builder.otu.update import (
    BatchFetchIndex,
    auto_update_otu,
    iter_fetch_list,
    promote_otu_accessions,
)
>>>>>>> 17957763
from ref_builder.repo import Repo


@pytest.fixture()
<<<<<<< HEAD
def mock_fetch_index_path(tmp_path: Path) -> Path:
    file_path = tmp_path / "fetch_index_2165102.json"

    fetch_index = BatchFetchIndex.model_validate(
        {
            2164102: {
                "MF062130",
                "MF062131",
                "MF062132",
                "MF062136",
                "MF062137",
                "MF062138",
                "NC_055390",
                "NC_055391",
                "NC_055392",
                "OR889795",
                "OR889796",
                "OR889797",
            }
        }
    )
=======
def mock_repo(precached_repo: Repo) -> Repo:
    with precached_repo.lock():
        create_otu_with_taxid(
            precached_repo,
            2164102,
            ["MF062125", "MF062126", "MF062127"],
            "",
        )

    yield precached_repo


@pytest.fixture()
def mock_fetch_index() -> dict[int, set[str]]:
    """A mock fetch index for NCBI Taxonomy ID 2164102."""
    return {
        2164102: {
            "MF062130",
            "MF062131",
            "MF062132",
            "MF062136",
            "MF062137",
            "MF062138",
            "NC_055390",
            "NC_055391",
            "NC_055392",
            "OR889795",
            "OR889796",
            "OR889797",
        }
    }


@pytest.fixture()
def mock_fetch_index_path(
    mock_fetch_index: dict[int, set[str]], tmp_path: Path
) -> Path:
    """A temporary path to a mock fetch index."""
    file_path = tmp_path / "fetch_index_2165102.json"

    fetch_index = BatchFetchIndex.model_validate(mock_fetch_index)
>>>>>>> 17957763

    with open(file_path, "w") as f:
        f.write(fetch_index.model_dump_json())

    yield file_path

    file_path.unlink()


<<<<<<< HEAD
=======
@pytest.mark.ncbi()
class TestPromoteOTU:
    """Test OTU accession promotion from Genbank to RefSeq."""

    def test_ok(self, empty_repo: Repo):
        """Test that RefSeq accessions can be promoted automatically."""
        with empty_repo.lock():
            otu = create_otu_with_taxid(
                empty_repo, 2164102, ["MF062136", "MF062137", "MF062138"], acronym=""
            )

            isolate = add_genbank_isolate(
                empty_repo, otu, ["MF062125", "MF062126", "MF062127"]
            )

        otu_before = empty_repo.get_otu(otu.id)

        assert otu_before.accessions == {
            "MF062125",
            "MF062126",
            "MF062127",
            "MF062136",
            "MF062137",
            "MF062138",
        }

        assert otu_before.get_isolate(isolate.id).accessions == {
            "MF062125",
            "MF062126",
            "MF062127",
        }

        with empty_repo.lock():
            promoted_accessions = promote_otu_accessions(empty_repo, otu_before)

        assert promoted_accessions == {"NC_055390", "NC_055391", "NC_055392"}

        otu_after = empty_repo.get_otu(otu.id)

        assert otu_after.isolate_ids == otu_before.isolate_ids

        assert otu_after.accessions == {
            "NC_055390",
            "NC_055391",
            "NC_055392",
            "MF062136",
            "MF062137",
            "MF062138",
        }

        assert otu_after.get_isolate(isolate.id).accessions == {
            "NC_055390",
            "NC_055391",
            "NC_055392",
        }

        assert otu_after.excluded_accessions == {"MF062125", "MF062126", "MF062127"}


>>>>>>> 17957763
@pytest.mark.ncbi()
class TestUpdateOTU:
    """Test automatic OTU update functionality."""

    def test_ok(
        self,
        precached_repo: Repo,
        snapshot: SnapshotAssertion,
    ):
        """Test automatic update behaviour."""
        with precached_repo.lock():
            otu_before = create_otu_with_taxid(
                precached_repo,
                2164102,
                ["NC_055390", "NC_055391", "NC_055392"],
                "",
            )

        assert otu_before.accessions == {"NC_055390", "NC_055391", "NC_055392"}

        assert otu_before.blocked_accessions == {
            "NC_055390",
            "NC_055391",
            "NC_055392",
            "MF062125",
            "MF062126",
            "MF062127",
        }

        with precached_repo.lock():
            auto_update_otu(precached_repo, otu_before)

        otu_after = precached_repo.get_otu(otu_before.id)

        assert otu_after.excluded_accessions == {"MF062125", "MF062126", "MF062127"}

        assert otu_after.id == otu_before.id

        assert otu_after.isolate_ids.issuperset(otu_before.isolate_ids)

        assert otu_after.accessions == {
            "MF062130",
            "MF062131",
            "MF062132",
            "MF062136",
            "MF062137",
            "MF062138",
            "NC_055390",
            "NC_055391",
            "NC_055392",
            "OR889795",
            "OR889796",
            "OR889797",
        }

        assert {
            str(isolate.name): isolate.accessions for isolate in otu_after.isolates
        } == snapshot()

    def test_with_refseq_replacement_ok(
        self,
        precached_repo: Repo,
        mock_fetch_index: dict[int, set[str]],
        snapshot: SnapshotAssertion,
    ):
        """Test that automatic update replaces superceded accessions with RefSeq versions."""
        with precached_repo.lock():
            otu_before = create_otu_with_taxid(
                precached_repo,
                2164102,
                ["MF062125", "MF062126", "MF062127"],
                "",
            )

        assert (
            otu_before.accessions
            == otu_before.get_isolate(otu_before.representative_isolate).accessions
            == {"MF062125", "MF062126", "MF062127"}
        )

        with precached_repo.lock():
            otu_after = auto_update_otu(precached_repo, otu_before)

        assert otu_after.get_isolate(otu_after.representative_isolate).accessions == {
            "NC_055390",
            "NC_055391",
            "NC_055392",
        }
        assert {"MF062125", "MF062126", "MF062127"}.isdisjoint(otu_after.accessions)
        assert otu_after.representative_isolate == otu_before.representative_isolate
        assert (
            otu_after.get_isolate(otu_before.representative_isolate).accessions
            != otu_before.get_isolate(otu_before.representative_isolate).accessions
        )
        assert otu_after.id == otu_before.id
        assert otu_after.isolate_ids.issuperset(otu_before.isolate_ids)
        assert otu_after.excluded_accessions == {"MF062125", "MF062126", "MF062127"}

        assert otu_after.accessions == mock_fetch_index[2164102]

        assert {
            str(isolate.name): isolate.accessions for isolate in otu_after.isolates
        } == snapshot()

    def test_with_fetch_index_ok(
        self,
        mock_repo: Repo,
        mock_fetch_index: dict[int, set[str]],
        mock_fetch_index_path: Path,
    ):
        """Test with a path to a pre-made fetch index as input."""
        otu_initial = next(mock_repo.iter_otus())

        assert otu_initial

        with mock_repo.lock():
            otu_after = auto_update_otu(
                mock_repo, otu_initial, fetch_index_path=mock_fetch_index_path
            )

        assert otu_after.accessions == mock_fetch_index[2164102]


def test_iter_fetch_list(
    mock_fetch_index: dict[int, set[str]],
):
    """Test fetch list iterator."""
    fetch_list = list(mock_fetch_index[2164102])

    for page_size in [1, 3, 5, 20]:
        for fetch_list_segment in iter_fetch_list(fetch_list, page_size):
            assert len(fetch_list_segment)

        regenerated_fetch_list = []
        for chunk in iter_fetch_list(fetch_list, page_size):
            regenerated_fetch_list.extend(chunk)

        assert fetch_list == regenerated_fetch_list<|MERGE_RESOLUTION|>--- conflicted
+++ resolved
@@ -4,9 +4,6 @@
 from syrupy import SnapshotAssertion
 
 from ref_builder.otu.create import create_otu_with_taxid
-<<<<<<< HEAD
-from ref_builder.otu.update import BatchFetchIndex, auto_update_otu, iter_fetch_list
-=======
 from ref_builder.otu.isolate import add_genbank_isolate
 from ref_builder.otu.update import (
     BatchFetchIndex,
@@ -14,34 +11,10 @@
     iter_fetch_list,
     promote_otu_accessions,
 )
->>>>>>> 17957763
 from ref_builder.repo import Repo
 
 
 @pytest.fixture()
-<<<<<<< HEAD
-def mock_fetch_index_path(tmp_path: Path) -> Path:
-    file_path = tmp_path / "fetch_index_2165102.json"
-
-    fetch_index = BatchFetchIndex.model_validate(
-        {
-            2164102: {
-                "MF062130",
-                "MF062131",
-                "MF062132",
-                "MF062136",
-                "MF062137",
-                "MF062138",
-                "NC_055390",
-                "NC_055391",
-                "NC_055392",
-                "OR889795",
-                "OR889796",
-                "OR889797",
-            }
-        }
-    )
-=======
 def mock_repo(precached_repo: Repo) -> Repo:
     with precached_repo.lock():
         create_otu_with_taxid(
@@ -83,7 +56,6 @@
     file_path = tmp_path / "fetch_index_2165102.json"
 
     fetch_index = BatchFetchIndex.model_validate(mock_fetch_index)
->>>>>>> 17957763
 
     with open(file_path, "w") as f:
         f.write(fetch_index.model_dump_json())
@@ -93,8 +65,6 @@
     file_path.unlink()
 
 
-<<<<<<< HEAD
-=======
 @pytest.mark.ncbi()
 class TestPromoteOTU:
     """Test OTU accession promotion from Genbank to RefSeq."""
@@ -154,7 +124,6 @@
         assert otu_after.excluded_accessions == {"MF062125", "MF062126", "MF062127"}
 
 
->>>>>>> 17957763
 @pytest.mark.ncbi()
 class TestUpdateOTU:
     """Test automatic OTU update functionality."""
