# serializer version: 1
# name: TestCreateOTU.test_empty_success
  dict({
    'acronym': '',
    'excluded_accessions': set({
    }),
    'legacy_id': None,
    'name': 'Cabbage leaf curl Jamaica virus',
    'schema': dict({
      'molecule': dict({
        'strandedness': 'double',
        'topology': 'circular',
        'type': 'DNA',
      }),
      'multipartite': True,
      'segments': list([
        dict({
          'length': 2575,
          'name': 'DNA-A',
          'required': True,
        }),
        dict({
          'length': 2494,
          'name': 'DNA-B',
          'required': True,
        }),
      ]),
    }),
    'taxid': 345184,
  })
# ---
# name: TestCreateOTU.test_otu_create_refseq_autoexclude
  set({
    'EF546808',
    'EF546809',
    'EF546810',
    'EF546811',
    'EF546812',
    'EF546813',
  })
# ---
# name: TestCreateOTUCommands.test_autofill_ok
  dict({
    'molecule': dict({
      'strandedness': 'double',
      'topology': 'circular',
      'type': 'DNA',
    }),
    'multipartite': True,
  })
# ---
# name: TestCreateOTUCommands.test_autofill_ok.1
  dict({
    'length': 2575,
    'name': 'DNA-A',
    'required': True,
  })
# ---
# name: TestCreateOTUCommands.test_autofill_ok.2
  dict({
    'length': 2494,
    'name': 'DNA-B',
    'required': True,
  })
# ---
# name: TestCreateOTUCommands.test_ok[1278205-accessions0]
  dict({
    'acronym': '',
    'excluded_accessions': set({
      'JX263426',
    }),
    'legacy_id': None,
    'name': 'Dahlia latent viroid',
    'schema': dict({
      'molecule': dict({
        'strandedness': 'single',
        'topology': 'linear',
        'type': 'RNA',
      }),
      'multipartite': False,
      'segments': list([
        dict({
          'length': 342,
          'name': 'genomic RNA',
          'required': True,
        }),
      ]),
    }),
    'taxid': 1278205,
  })
# ---
# name: TestCreateOTUCommands.test_ok[345184-accessions1]
  dict({
    'acronym': '',
    'excluded_accessions': set({
    }),
    'legacy_id': None,
    'name': 'Cabbage leaf curl Jamaica virus',
    'schema': dict({
      'molecule': dict({
        'strandedness': 'double',
        'topology': 'circular',
        'type': 'DNA',
      }),
      'multipartite': True,
      'segments': list([
        dict({
          'length': 2575,
          'name': 'DNA-A',
          'required': True,
        }),
        dict({
          'length': 2494,
          'name': 'DNA-B',
          'required': True,
        }),
      ]),
    }),
    'taxid': 345184,
  })
# ---
# name: TestUpdateOTU.test_without_exclusions_ok
<<<<<<< HEAD
  list([
    dict({
      'acronym': '',
      'excluded_accessions': set({
      }),
      'legacy_id': None,
      'name': 'Apple rubbery wood virus 1',
      'schema': dict({
        'molecule': dict({
          'strandedness': 'single',
          'topology': 'linear',
          'type': 'RNA',
        }),
        'multipartite': True,
        'segments': list([
          dict({
            'length': 7219,
            'name': 'L',
            'required': True,
          }),
          dict({
            'length': 1613,
            'name': 'M',
            'required': True,
          }),
          dict({
            'length': 1291,
            'name': 'S',
            'required': True,
          }),
        ]),
      }),
      'taxid': 2164102,
=======
  dict({
    IsolateName(type=<IsolateNameType.ISOLATE: 'isolate'>, value='1148-13'): set({
      'MF062130',
      'MF062131',
      'MF062132',
>>>>>>> 6225ed61
    }),
    IsolateName(type=<IsolateNameType.ISOLATE: 'isolate'>, value='4342-5'): set({
      'MF062136',
      'MF062137',
      'MF062138',
    }),
    IsolateName(type=<IsolateNameType.ISOLATE: 'isolate'>, value='982-11'): set({
      'NC_055390',
      'NC_055391',
      'NC_055392',
    }),
    IsolateName(type=<IsolateNameType.ISOLATE: 'isolate'>, value='BR-Mishima'): set({
      'MK936225',
      'MK936226',
      'MK936227',
    }),
    IsolateName(type=<IsolateNameType.ISOLATE: 'isolate'>, value='Pe2'): set({
      'OQ420743',
      'OQ420744',
      'OQ420745',
    }),
  })
# ---<|MERGE_RESOLUTION|>--- conflicted
+++ resolved
@@ -120,47 +120,11 @@
   })
 # ---
 # name: TestUpdateOTU.test_without_exclusions_ok
-<<<<<<< HEAD
-  list([
-    dict({
-      'acronym': '',
-      'excluded_accessions': set({
-      }),
-      'legacy_id': None,
-      'name': 'Apple rubbery wood virus 1',
-      'schema': dict({
-        'molecule': dict({
-          'strandedness': 'single',
-          'topology': 'linear',
-          'type': 'RNA',
-        }),
-        'multipartite': True,
-        'segments': list([
-          dict({
-            'length': 7219,
-            'name': 'L',
-            'required': True,
-          }),
-          dict({
-            'length': 1613,
-            'name': 'M',
-            'required': True,
-          }),
-          dict({
-            'length': 1291,
-            'name': 'S',
-            'required': True,
-          }),
-        ]),
-      }),
-      'taxid': 2164102,
-=======
   dict({
     IsolateName(type=<IsolateNameType.ISOLATE: 'isolate'>, value='1148-13'): set({
       'MF062130',
       'MF062131',
       'MF062132',
->>>>>>> 6225ed61
     }),
     IsolateName(type=<IsolateNameType.ISOLATE: 'isolate'>, value='4342-5'): set({
       'MF062136',
